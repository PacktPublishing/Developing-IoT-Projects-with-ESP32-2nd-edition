--- conflicted
+++ resolved
@@ -4,11 +4,4 @@
 *.old
 build*/
 dependencies.lock
-<<<<<<< HEAD
-<<<<<<< HEAD
-=======
-backup/
->>>>>>> dev
-=======
-backup/
->>>>>>> cd95e299
+backup/